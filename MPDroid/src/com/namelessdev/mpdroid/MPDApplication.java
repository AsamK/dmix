--- conflicted
+++ resolved
@@ -29,16 +29,9 @@
 	private AlertDialog ad;
 	private DialogClickListener oDialogClickListener;
 
-<<<<<<< HEAD
-	private boolean m_bWifiConnected = false;
-	private boolean m_streamingMode = false;
-	private boolean m_settingsShown = false;
-	private boolean m_warningShown = false;
-=======
 	private boolean streamingMode = false;
 	private boolean settingsShown = false;
 	private boolean warningShown = false;
->>>>>>> e87bb5a1
 
 	private static final int DEFAULT_MPD_PORT = 6600;
 	private static final int DEFAULT_STREAMING_PORT = 8000;
@@ -99,14 +92,14 @@
 			readSettings(settings, null);
 		} else {
 			// Absolutely no settings defined! Open Settings!
-			if (currentActivity != null && !m_settingsShown) {
+			if (currentActivity != null && !settingsShown) {
 				currentActivity.startActivityForResult(new Intent(currentActivity, WifiConnectionSettings.class), SETTINGS);
-				m_settingsShown = true;
-			}
-		}
-		if (currentActivity != null && !settings.getBoolean("warningShown", false) && !m_warningShown) {
+				settingsShown = true;
+			}
+		}
+		if (currentActivity != null && !settings.getBoolean("warningShown", false) && !warningShown) {
 			currentActivity.startActivity(new Intent(currentActivity, WarningActivity.class));
-			m_warningShown = true;
+			warningShown = true;
 		}
 		connectMPD();
 
@@ -282,14 +275,8 @@
 		return info.getSSID();
 	}
 
-<<<<<<< HEAD
-	public void setWifiConnected(boolean bWifiConnected2) {
-		m_bWifiConnected = bWifiConnected2;
-		if (m_bWifiConnected) {
-=======
 	public void setWifiConnected(boolean bWifiConnected) {
 		if (bWifiConnected) {
->>>>>>> e87bb5a1
 			connect();
 			// checkMonitorNeeded();
 		} else {
@@ -311,11 +298,11 @@
 	}
 
 	public void setStreamingMode(boolean streamingMode) {
-		m_streamingMode = streamingMode;
+		this.streamingMode = streamingMode;
 	}
 
 	public boolean isStreamingMode() {
-		return m_streamingMode;
+		return streamingMode;
 	}
 
 }