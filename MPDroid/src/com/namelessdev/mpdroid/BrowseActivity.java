package com.namelessdev.mpdroid;

import java.util.ArrayList;
import java.util.List;

import org.a0z.mpd.MPDServerException;
import org.a0z.mpd.MPDStatus;
import org.a0z.mpd.Music;

import android.app.ListActivity;
import android.app.ProgressDialog;
import android.content.Intent;
import android.view.ContextMenu;
import android.view.Menu;
import android.view.MenuItem;
import android.view.View;
import android.view.MenuItem.OnMenuItemClickListener;
import android.widget.AdapterView.AdapterContextMenuInfo;

import com.namelessdev.mpdroid.MPDAsyncHelper.AsyncExecListener;

public class BrowseActivity extends ListActivity implements OnMenuItemClickListener, AsyncExecListener {

	protected int iJobID = -1;
	protected ProgressDialog pd;

	public static final int MAIN = 0;
	public static final int PLAYLIST = 3;
	
	public static final int ADD = 0;
	public static final int ADDNREPLACE = 1;
	
	
	protected List<String> items = null;

	String context;
	int irAdd, irAdded;

	public BrowseActivity(int rAdd, int rAdded, String pContext) {
		super();
		irAdd = rAdd;
		irAdded = rAdded;

		context = pContext;

	}

	@Override
	protected void onStart() {
		super.onStart();
		MPDApplication app = (MPDApplication) getApplicationContext();
		app.setActivity(this);
	}

	@Override
	protected void onStop() {
		super.onStop();
		MPDApplication app = (MPDApplication) getApplicationContext();
		app.unsetActivity(this);
	}

	public void UpdateList() {
		if (pd == null) {
			pd = ProgressDialog.show(this, getResources().getString(R.string.loading), getResources().getString(R.string.loading));
		}
		MPDApplication app = (MPDApplication) getApplication();

		// Loading Artists asynchronous...
		app.oMPDAsyncHelper.addAsyncExecListener(this);
		iJobID = app.oMPDAsyncHelper.execAsync(new Runnable() {
			@Override
			public void run() {
				asyncUpdate();
			}
		});
	}

	@Override
	public boolean onCreateOptionsMenu(Menu menu) {
		boolean result = super.onCreateOptionsMenu(menu);
		menu.add(0, MAIN, 0, R.string.mainMenu).setIcon(android.R.drawable.ic_menu_revert);
		menu.add(0, PLAYLIST, 1, R.string.playlist).setIcon(R.drawable.ic_menu_pmix_playlist);

		return result;
	}

	@Override
	public boolean onOptionsItemSelected(MenuItem item) {
		Intent i = null;

		switch (item.getItemId()) {
		case MAIN:
			i = new Intent(this, MainMenuActivity.class);
			i.setFlags(Intent.FLAG_ACTIVITY_CLEAR_TOP);
			startActivity(i);
			return true;
		case PLAYLIST:
			i = new Intent(this, PlaylistActivity.class);
			startActivityForResult(i, PLAYLIST);
			return true;
		}
		return false;
	}

	@Override
	public void onCreateContextMenu(ContextMenu menu, View v, ContextMenu.ContextMenuInfo menuInfo) {
		AdapterContextMenuInfo info = (AdapterContextMenuInfo) menuInfo;

<<<<<<< HEAD
		menu.setHeaderTitle(items.get((int) info.id).toString());
		MenuItem addItem = menu.add(ContextMenu.NONE, 0, 0, getResources().getString(irAdd));
		addItem.setOnMenuItemClickListener(this);

		MenuItem addAndReplaceItem = menu.add(ContextMenu.NONE, 1, 0, R.string.addAndReplace);
=======
		menu.setHeaderTitle(items.get((int)info.id).toString());
		MenuItem addItem = menu.add(ContextMenu.NONE, ADD, 0, getResources().getString(irAdd));
		addItem.setOnMenuItemClickListener(this);
		
		MenuItem addAndReplaceItem = menu.add(ContextMenu.NONE, ADDNREPLACE, 0, R.string.addAndReplace);
>>>>>>> 3e3909c9
		addAndReplaceItem.setOnMenuItemClickListener(this);
	}

	protected void Add(String item) {
		try {
			MPDApplication app = (MPDApplication) getApplication();
			ArrayList<Music> songs = new ArrayList<Music>(app.oMPDAsyncHelper.oMPD.find(context, item));
			app.oMPDAsyncHelper.oMPD.getPlaylist().add(songs);
			MainMenuActivity.notifyUser(String.format(getResources().getString(irAdded), item), this);
		} catch (MPDServerException e) {
			e.printStackTrace();
		}
	}

	@Override
	public boolean onMenuItemClick(MenuItem item) {
		AdapterContextMenuInfo info = (AdapterContextMenuInfo) item.getMenuInfo();
		switch (item.getItemId()) {
		case ADDNREPLACE:
			try {
				MPDApplication app = (MPDApplication) getApplication();
				String status = app.oMPDAsyncHelper.oMPD.getStatus().getState();
				app.oMPDAsyncHelper.oMPD.stop();
				app.oMPDAsyncHelper.oMPD.getPlaylist().clear();

				Add(items.get((int) info.id).toString());
				if (status.equals(MPDStatus.MPD_STATE_PLAYING)) {
					app.oMPDAsyncHelper.oMPD.play();
				}
				// TODO Need to find some way of updating the main view here.
			} catch (MPDServerException e) {
				// TODO Auto-generated catch block
				e.printStackTrace();
			}

			break;
<<<<<<< HEAD
		case 0:
			Add(items.get((int) info.id).toString());
=======
		case ADD:
			Add(items.get((int)info.id).toString());
>>>>>>> 3e3909c9
			break;

		}
		return false;
	}

	protected void asyncUpdate() {

	}
<<<<<<< HEAD

=======
	
	/** 
	 * Update the view from the items list if items is set.
	 */
	public void updateFromItems()
	{
		if (items != null) {
			ListViewButtonAdapter<String> listAdapter = new ListViewButtonAdapter<String>(this, android.R.layout.simple_list_item_1, items);
			setListAdapter(listAdapter);
		}
	}
	
>>>>>>> 3e3909c9
	@Override
	public void asyncExecSucceeded(int jobID) {
		if (iJobID == jobID) {
			updateFromItems();
			pd.dismiss();

		}

	}
}<|MERGE_RESOLUTION|>--- conflicted
+++ resolved
@@ -26,11 +26,10 @@
 
 	public static final int MAIN = 0;
 	public static final int PLAYLIST = 3;
-	
+
 	public static final int ADD = 0;
 	public static final int ADDNREPLACE = 1;
-	
-	
+
 	protected List<String> items = null;
 
 	String context;
@@ -106,19 +105,10 @@
 	public void onCreateContextMenu(ContextMenu menu, View v, ContextMenu.ContextMenuInfo menuInfo) {
 		AdapterContextMenuInfo info = (AdapterContextMenuInfo) menuInfo;
 
-<<<<<<< HEAD
 		menu.setHeaderTitle(items.get((int) info.id).toString());
-		MenuItem addItem = menu.add(ContextMenu.NONE, 0, 0, getResources().getString(irAdd));
-		addItem.setOnMenuItemClickListener(this);
-
-		MenuItem addAndReplaceItem = menu.add(ContextMenu.NONE, 1, 0, R.string.addAndReplace);
-=======
-		menu.setHeaderTitle(items.get((int)info.id).toString());
 		MenuItem addItem = menu.add(ContextMenu.NONE, ADD, 0, getResources().getString(irAdd));
 		addItem.setOnMenuItemClickListener(this);
-		
 		MenuItem addAndReplaceItem = menu.add(ContextMenu.NONE, ADDNREPLACE, 0, R.string.addAndReplace);
->>>>>>> 3e3909c9
 		addAndReplaceItem.setOnMenuItemClickListener(this);
 	}
 
@@ -155,13 +145,8 @@
 			}
 
 			break;
-<<<<<<< HEAD
-		case 0:
+		case ADD:
 			Add(items.get((int) info.id).toString());
-=======
-		case ADD:
-			Add(items.get((int)info.id).toString());
->>>>>>> 3e3909c9
 			break;
 
 		}
@@ -171,22 +156,17 @@
 	protected void asyncUpdate() {
 
 	}
-<<<<<<< HEAD
 
-=======
-	
-	/** 
+	/**
 	 * Update the view from the items list if items is set.
 	 */
-	public void updateFromItems()
-	{
+	public void updateFromItems() {
 		if (items != null) {
 			ListViewButtonAdapter<String> listAdapter = new ListViewButtonAdapter<String>(this, android.R.layout.simple_list_item_1, items);
 			setListAdapter(listAdapter);
 		}
 	}
-	
->>>>>>> 3e3909c9
+
 	@Override
 	public void asyncExecSucceeded(int jobID) {
 		if (iJobID == jobID) {
