--- conflicted
+++ resolved
@@ -1,7 +1,6 @@
 package org.a0z.mpd;
 
 import android.content.Context;
-import android.util.Log;
 import org.a0z.mpd.exception.MPDClientException;
 import org.a0z.mpd.exception.MPDConnectionException;
 import org.a0z.mpd.exception.MPDServerException;
@@ -10,8 +9,6 @@
 import java.net.URL;
 import java.net.UnknownHostException;
 import java.util.*;
-
-import static android.util.Log.w;
 
 /**
  * MPD Server controller.
@@ -20,24 +17,14 @@
  */
 public class MPD {
 
-<<<<<<< HEAD
-    private MPDConnection mpdConnection;
-    private MPDConnection mpdIdleConnection;
-    private MPDConnection mpdStatusConnection;
-
-
-    private MPDStatus mpdStatus;
-    private MPDPlaylist playlist;
-    private Directory rootDirectory;
-=======
-    public static final int IDLE_CONNECT_MAX_RETRY = 6;
     protected MPDConnection mpdConnection;
     protected MPDConnection mpdIdleConnection;
+    protected MPDConnection mpdStatusConnection;
+
+
     protected MPDStatus mpdStatus;
     protected MPDPlaylist playlist;
     protected Directory rootDirectory;
-    protected String pwd = null;
->>>>>>> 39b9b78a
 
     static protected boolean useAlbumArtist = false;
     static protected boolean sortByTrackNumber = true;
@@ -107,12 +94,9 @@
     /**
      * Constructs a new MPD server controller.
      *
-     * @param server
-     *           server address or host name
-     * @param port
-     *           server port
-     * @throws MPDServerException
-     *            if an error occur while contacting server
+     * @param server server address or host name
+     * @param port   server port
+     * @throws MPDServerException   if an error occur while contacting server
      * @throws UnknownHostException
      */
     public MPD(String server, int port, String password) throws MPDServerException, UnknownHostException {
@@ -123,12 +107,9 @@
     /**
      * Constructs a new MPD server controller.
      *
-     * @param server
-     *           server address or host name
-     * @param port
-     *           server port
-     * @throws MPDServerException
-     *            if an error occur while contacting server
+     * @param server server address or host name
+     * @param port   server port
+     * @throws MPDServerException if an error occur while contacting server
      */
     public MPD(InetAddress server, int port, String password) throws MPDServerException {
         this();
@@ -156,7 +137,6 @@
      */
     public List<String> waitForChanges() throws MPDServerException {
 
-        try {
             while (mpdIdleConnection != null && mpdIdleConnection.isConnected()) {
                 List<String> data = mpdIdleConnection
                         .sendAsyncCommand(MPDCommand.MPD_CMD_IDLE);
@@ -165,61 +145,18 @@
                 }
                 return data;
             }
-        } catch (Exception ex) {
-            w(MPD.class.getSimpleName(), "Wait for server change failure : " + ex);
-        }
-        if (restoreIdleConnection(mpdIdleConnection)) {
-            return Arrays.asList("changed: playlist");
-        }
-        else {
             throw new MPDConnectionException("IDLE connection lost");
         }
-    }
 
     public boolean isMpdConnectionNull() {
         return (this.mpdConnection == null);
     }
 
-    private boolean restoreIdleConnection(MPDConnection connection) {
-        if (connection == null || connection.getHostPort() == 0 || connection.getHostAddress() == null) {
-            w(MPD.class.getSimpleName(), "Cannot try to restore mpd idle connection without port and address");
-            return false;
-        } else {
-
-            boolean success = false;
-            int retryCount = 0;
-
-            while (!success && retryCount < IDLE_CONNECT_MAX_RETRY) {
-                try {
-                    w(MPD.class.getSimpleName(), "Try to restore mpd idle connection, attempt " +retryCount);
-                    connect(connection.getHostAddress(), connection.getHostPort());
-                    if (pwd != null) {
-                        password(pwd);
-                    }
-                    success = true;
-                    w(MPD.class.getSimpleName(), "mpd idle connection has been restored");
-                } catch (MPDServerException e) {
-                    w(MPD.class.getSimpleName(), "Cannot restore mpd idle connection on attempt " + retryCount + " -> " + e.getMessage());
-                    try {
-                        Thread.sleep(500);
-                    } catch (InterruptedException e1) {
-                        //Nothing to do
-                    }
-                }
-                retryCount++;
-            }
-
-            return success;
-        }
-    }
-
     /**
      * Increases or decreases volume by <code>modifier</code> amount.
      *
-     * @param modifier
-     *           volume adjustment
-     * @throws MPDServerException
-     *            if an error occur while contacting server
+     * @param modifier volume adjustment
+     * @throws MPDServerException if an error occur while contacting server
      */
     public void adjustVolume(int modifier) throws MPDServerException {
         if (!isConnected())
@@ -235,8 +172,7 @@
     /**
      * Clears error message.
      *
-     * @throws MPDServerException
-     *            if an error occur while contacting server.
+     * @throws MPDServerException if an error occur while contacting server.
      */
     public void clearError() throws MPDServerException {
         if (!isConnected())
@@ -248,12 +184,9 @@
     /**
      * Connects to a MPD server.
      *
-     * @param server
-     *           server address or host name
-     * @param port
-     *           server port
-     * @throws MPDServerException
-     *            if an error occur while contacting server
+     * @param server server address or host name
+     * @param port   server port
+     * @throws MPDServerException   if an error occur while contacting server
      * @throws UnknownHostException
      */
     public final void connect(String server, int port, String password) throws MPDServerException, UnknownHostException {
@@ -264,10 +197,8 @@
     /**
      * Connects to a MPD server.
      *
-     * @param server
-     *           server address or host name
-     * @param port
-     *           server port
+     * @param server server address or host name
+     * @param port   server port
      */
     public final void connect(InetAddress server, int port, String password) throws MPDServerException {
         this.mpdConnection = new MPDConnectionData(server, port, 5, password, 10000);
@@ -278,10 +209,8 @@
     /**
      * Connects to a MPD server.
      *
-     * @param server
-     *           server address or host name and port (server:port)
-     * @throws MPDServerException
-     *            if an error occur while contacting server
+     * @param server server address or host name and port (server:port)
+     * @throws MPDServerException   if an error occur while contacting server
      * @throws UnknownHostException
      */
     public final void connect(String server, String password) throws MPDServerException, UnknownHostException {
@@ -299,8 +228,7 @@
     /**
      * Disconnects from server.
      *
-     * @throws MPDServerException
-     *            if an error occur while closing connection
+     * @throws MPDServerException if an error occur while closing connection
      */
     public void disconnect() throws MPDServerException {
         MPDServerException ex = null;
@@ -338,25 +266,23 @@
         }
 
         if (ex != null) {
-            throw ex;
+            //throw ex;
         }
     }
 
     /**
      * Similar to <code>search</code>,<code>find</code> looks for exact matches in the MPD database.
      *
-     * @param type
-     *           type of search. Should be one of the following constants: MPD_FIND_ARTIST, MPD_FIND_ALBUM
-     * @param string
-     *           case-insensitive locator string. Anything that exactly matches <code>string</code> will be returned in the results.
+     * @param type   type of search. Should be one of the following constants: MPD_FIND_ARTIST, MPD_FIND_ALBUM
+     * @param string case-insensitive locator string. Anything that exactly matches <code>string</code> will be returned in the results.
      * @return a Collection of <code>Music</code>
-     * @throws MPDServerException
-     *            if an error occur while contacting server
+     * @throws MPDServerException if an error occur while contacting server
      * @see org.a0z.mpd.Music
      */
     public List<Music> find(String type, String string) throws MPDServerException {
         return genericSearch(MPDCommand.MPD_CMD_FIND, type, string);
     }
+
     public List<Music> find(String[] args) throws MPDServerException {
         return genericSearch(MPDCommand.MPD_CMD_FIND, args, true);
     }
@@ -382,8 +308,7 @@
      * Retrieves a database directory listing of the base of the database directory path.
      *
      * @return a <code>Collection</code> of <code>Music</code> and <code>Directory</code> representing directory entries.
-     * @throws MPDServerException
-     *            if an error occur while contacting server.
+     * @throws MPDServerException if an error occur while contacting server.
      * @see Music
      * @see Directory
      */
@@ -396,8 +321,7 @@
      *
      * @param path Directory to be listed.
      * @return a <code>Collection</code> of <code>Music</code> and <code>Directory</code> representing directory entries.
-     * @throws MPDServerException
-     *            if an error occur while contacting server.
+     * @throws MPDServerException if an error occur while contacting server.
      * @see Music
      * @see Directory
      */
@@ -469,8 +393,7 @@
      * Retrieves statistics for the connected server.
      *
      * @return statistics for the connected server.
-     * @throws MPDServerException
-     *            if an error occur while contacting server.
+     * @throws MPDServerException if an error occur while contacting server.
      */
     public MPDStatistics getStatistics() throws MPDServerException {
         List<String> response = mpdConnection.sendCommand(MPDCommand.MPD_CMD_STATISTICS);
@@ -481,11 +404,9 @@
      * Retrieves status of the connected server.
      *
      * @return status of the connected server.
-     * @throws MPDServerException
-     *            if an error occur while contacting server.
+     * @throws MPDServerException if an error occur while contacting server.
      */
     public MPDStatus getStatus() throws MPDServerException {
-<<<<<<< HEAD
         return getStatus(false);
     }
 
@@ -504,38 +425,13 @@
             mpdStatus.updateStatus(response);
         }
         return mpdStatus;
-=======
-
-        boolean success = false;
-        int retryCounter = 0;
-
-        while (!success && retryCounter < IDLE_CONNECT_MAX_RETRY) {
-            try {
-                if (!isConnected())
-                    throw new MPDServerException("MPD Connection is not established");
-                List<String> response = mpdConnection.sendCommand(MPDCommand.MPD_CMD_STATUS);
-                mpdStatus.updateStatus(response);
-                success = true;
-            } catch (Exception ex) {
-                Log.w(MPD.class.getSimpleName(), "MPD get status failure : " + ex);
-                restoreIdleConnection(mpdConnection);
-                retryCounter++;
-            }
-        }
-        if (success) {
-            return mpdStatus;
-        } else {
-            throw new MPDServerException("Cannot retrieve MPD status : ");
-        }
->>>>>>> 39b9b78a
-    }
+            }
 
     /**
      * Retrieves current volume.
      *
      * @return current volume.
-     * @throws MPDServerException
-     *            if an error occur while contacting server.
+     * @throws MPDServerException if an error occur while contacting server.
      */
     public int getVolume() throws MPDServerException {
         return this.getStatus().getVolume();
@@ -547,13 +443,7 @@
      * @return true when connected and false when not connected
      */
     public boolean isConnected() {
-<<<<<<< HEAD
         return mpdIdleConnection != null && mpdStatusConnection != null && mpdConnection != null && mpdIdleConnection.isConnected();
-=======
-        if (mpdConnection == null)
-            return false;
-        return mpdConnection.isConnected() ;
->>>>>>> 39b9b78a
     }
 
 
@@ -561,8 +451,7 @@
      * List all albums from database.
      *
      * @return <code>Collection</code> with all album names from database.
-     * @throws MPDServerException
-     *            if an error occur while contacting server.
+     * @throws MPDServerException if an error occur while contacting server.
      */
     public List<String> listAlbums() throws MPDServerException {
         return listAlbums(null, false, false);
@@ -571,11 +460,9 @@
     /**
      * List all albums from database.
      *
-     * @param useAlbumArtist
-     * 			 use AlbumArtist instead of Artist
+     * @param useAlbumArtist use AlbumArtist instead of Artist
      * @return <code>Collection</code> with all album names from database.
-     * @throws MPDServerException
-     *            if an error occur while contacting server.
+     * @throws MPDServerException if an error occur while contacting server.
      */
     public List<String> listAlbums(boolean useAlbumArtist) throws MPDServerException {
         return listAlbums(null, useAlbumArtist, false);
@@ -584,13 +471,10 @@
     /**
      * List all albums from a given artist, including an entry for songs with no album tag.
      *
-     * @param artist
-     *           artist to list albums
-     * @param useAlbumArtist
-     * 			 use AlbumArtist instead of Artist
+     * @param artist         artist to list albums
+     * @param useAlbumArtist use AlbumArtist instead of Artist
      * @return <code>Collection</code> with all album names from database.
-     * @throws MPDServerException
-     *            if an error occur while contacting server.
+     * @throws MPDServerException if an error occur while contacting server.
      */
     public List<String> listAlbums(String artist, boolean useAlbumArtist) throws MPDServerException {
         return listAlbums(artist, useAlbumArtist, true);
@@ -610,15 +494,11 @@
     /**
      * List all albums from a given artist.
      *
-     * @param artist
-     *           artist to list albums
-     * @param useAlbumArtist
-     * 			 use AlbumArtist instead of Artist
-     * @param includeUnknownAlbum
-     * 			 include an entry for songs with no album tag
+     * @param artist              artist to list albums
+     * @param useAlbumArtist      use AlbumArtist instead of Artist
+     * @param includeUnknownAlbum include an entry for songs with no album tag
      * @return <code>Collection</code> with all album names from the given artist present in database.
-     * @throws MPDServerException
-     *            if an error occur while contacting server.
+     * @throws MPDServerException if an error occur while contacting server.
      */
     public List<String> listAlbums(String artist, boolean useAlbumArtist, boolean includeUnknownAlbum) throws MPDServerException {
         if(!isConnected())
@@ -739,7 +619,6 @@
      * List all genre names from database.
      *
      * @return artist names from database.
-     *
      * @throws MPDServerException if an error occur while contacting server.
      */
     public List<String> listGenres() throws MPDServerException {
@@ -749,11 +628,9 @@
     /**
      * List all genre names from database.
      *
-     * @param sortInsensitive
-     *            boolean for insensitive sort when true
+     * @param sortInsensitive boolean for insensitive sort when true
      * @return artist names from database.
-     * @throws MPDServerException
-     *             if an error occur while contacting server.
+     * @throws MPDServerException if an error occur while contacting server.
      */
     public List<String> listGenres(boolean sortInsensitive) throws MPDServerException {
         if (!isConnected())
@@ -813,8 +690,7 @@
      * List all artist names from database.
      *
      * @return artist names from database.
-     * @throws MPDServerException
-     *            if an error occur while contacting server.
+     * @throws MPDServerException if an error occur while contacting server.
      */
     public List<String> listArtists() throws MPDServerException {
         return listArtists(true);
@@ -823,11 +699,9 @@
     /**
      * List all artist names from database.
      *
-     * @param sortInsensitive
-     *           boolean for insensitive sort when true
+     * @param sortInsensitive boolean for insensitive sort when true
      * @return artist names from database.
-     * @throws MPDServerException
-     *            if an error occur while contacting server.
+     * @throws MPDServerException if an error occur while contacting server.
      */
     public List<String> listArtists(boolean sortInsensitive) throws MPDServerException {
         if(!isConnected())
@@ -853,8 +727,7 @@
      * List all artist names from database.
      *
      * @return artist names from database.
-     * @throws MPDServerException
-     *             if an error occur while contacting server.
+     * @throws MPDServerException if an error occur while contacting server.
      */
     public List<String> listArtists(String genre) throws MPDServerException {
         return listArtists(genre, true);
@@ -863,11 +736,9 @@
     /**
      * List all artist names from database.
      *
-     * @param sortInsensitive
-     *            boolean for insensitive sort when true
+     * @param sortInsensitive boolean for insensitive sort when true
      * @return artist names from database.
-     * @throws MPDServerException
-     *             if an error occur while contacting server.
+     * @throws MPDServerException if an error occur while contacting server.
      */
     public List<String> listArtists(String genre, boolean sortInsensitive) throws MPDServerException {
         if (!isConnected())
@@ -893,8 +764,7 @@
      * List all album artist names from database.
      *
      * @return album artist names from database.
-     * @throws MPDServerException
-     *            if an error occur while contacting server.
+     * @throws MPDServerException if an error occur while contacting server.
      */
     public List<String> listAlbumArtists() throws MPDServerException {
         if(!isConnected())
@@ -918,8 +788,7 @@
      * List all album artist names from database.
      *
      * @return album artist names from database.
-     * @throws MPDServerException
-     *             if an error occur while contacting server.
+     * @throws MPDServerException if an error occur while contacting server.
      */
     public List<String> listAlbumArtists(Genre genre) throws MPDServerException {
         if (!isConnected())
@@ -943,8 +812,7 @@
     /**
      * Jumps to next playlist track.
      *
-     * @throws MPDServerException
-     *            if an error occur while contacting server.
+     * @throws MPDServerException if an error occur while contacting server.
      */
     public void next() throws MPDServerException {
         if (!isConnected())
@@ -954,26 +822,6 @@
     }
 
     /**
-<<<<<<< HEAD
-=======
-     * Authenticate using password.
-     *
-     * @param password
-     *           password.
-     * @throws MPDServerException
-     *            if an error occur while contacting server.
-     */
-    public void password(String password) throws MPDServerException {
-        this.pwd = password;
-        if (!isConnected())
-            throw new MPDServerException("MPD Connection is not established");
-
-        mpdConnection.sendCommand(MPDCommand.MPD_CMD_PASSWORD, password);
-        mpdIdleConnection.sendCommand(MPDCommand.MPD_CMD_PASSWORD, password);
-    }
-
-    /**
->>>>>>> 39b9b78a
      * Pauses/Resumes music playing.
      *
      * @throws MPDServerException
