package org.a0z.mpd;

import java.net.InetAddress;
import java.net.UnknownHostException;
import java.util.ArrayList;
import java.util.Collection;
import java.util.Collections;
import java.util.Iterator;
import java.util.LinkedList;
import java.util.List;

import org.a0z.mpd.exception.MPDConnectionException;
import org.a0z.mpd.exception.MPDServerException;

import android.content.Context;

/**
 * MPD Server controller.
 * 
 * @version $Id: MPD.java 2716 2004-11-20 17:37:20Z galmeida $
 */
public class MPD {
<<<<<<< HEAD
	public static final int MIN_VOLUME = 0;
	public static final int MAX_VOLUME = 100;

	private static final String MPD_CMD_CLEARERROR = "clearerror";
	private static final String MPD_CMD_CLOSE = "close";
	private static final String MPD_CMD_CROSSFADE = "crossfade";
	private static final String MPD_CMD_FIND = "find";
	private static final String MPD_CMD_KILL = "kill";
	private static final String MPD_CMD_LIST_TAG = "list";
	@SuppressWarnings("unused")
	private static final String MPD_CMD_LISTALL = "listall";
	private static final String MPD_CMD_LISTPLAYLISTS = "listplaylists";
	private static final String MPD_CMD_LSDIR = "lsinfo";
	private static final String MPD_CMD_NEXT = "next";
	private static final String MPD_CMD_PAUSE = "pause";
	private static final String MPD_CMD_PASSWORD = "password";
	private static final String MPD_CMD_PLAY = "play";
	private static final String MPD_CMD_PLAY_ID = "playid";
	private static final String MPD_CMD_PREV = "previous";
	private static final String MPD_CMD_REFRESH = "update";
	private static final String MPD_CMD_REPEAT = "repeat";
	private static final String MPD_CMD_CONSUME = "consume";
	private static final String MPD_CMD_SINGLE = "single";
	private static final String MPD_CMD_RANDOM = "random";
	private static final String MPD_CMD_SEARCH = "search";
	private static final String MPD_CMD_SEEK = "seek";
	private static final String MPD_CMD_SEEK_ID = "seekid";
	private static final String MPD_CMD_STATISTICS = "stats";
	private static final String MPD_CMD_STATUS = "status";
	private static final String MPD_CMD_STOP = "stop";
	private static final String MPD_CMD_SET_VOLUME = "setvol";
	private static final String MPD_CMD_OUTPUTS = "outputs";
	private static final String MPD_CMD_OUTPUTENABLE = "enableoutput";
	private static final String MPD_CMD_OUTPUTDISABLE = "disableoutput";
	private static final String MPD_CMD_PLAYLIST_INFO = "listplaylistinfo";
	private static final String MPD_CMD_PLAYLIST_ADD = "playlistadd";
	private static final String MPD_CMD_PLAYLIST_MOVE = "playlistmove";
	private static final String MPD_CMD_PLAYLIST_DEL = "playlistdelete";
	
	// deprecated commands
	@SuppressWarnings("unused")
	private static final String MPD_CMD_VOLUME = "volume";

	/**
	 * MPD default TCP port.
	 */
	public static final int DEFAULT_MPD_PORT = 6600;

	public static final String MPD_FIND_ALBUM = "album";
	public static final String MPD_FIND_ARTIST = "artist";

	public static final String MPD_SEARCH_GENRE = "genre";
	public static final String MPD_SEARCH_ALBUM = "album";
	public static final String MPD_SEARCH_ARTIST = "artist";
	public static final String MPD_SEARCH_FILENAME = "filename";
	public static final String MPD_SEARCH_TITLE = "title";

	public static final String MPD_TAG_GENRE = "genre";
	public static final String MPD_TAG_ALBUM = "album";
	public static final String MPD_TAG_ARTIST = "artist";
	public static final String MPD_TAG_ALBUM_ARTIST = "albumartist";
=======
>>>>>>> 5dbe04ab
	
	
	private MPDConnection mpdConnection;
	private MPDConnection mpdIdleConnection;
	private MPDStatus mpdStatus;
	private MPDPlaylist playlist;
	private Directory rootDirectory;

	static private boolean useAlbumArtist = false;
	static private boolean sortByTrackNumber = true;
	static private boolean sortAlbumsByYear = false;
	static private boolean showArtistAlbumCount = false;
	static private boolean showAlbumTrackCount = true;

	static private Context applicationContext = null;

	static public Context getApplicationContext() {
		return applicationContext;
	}

	static public void setApplicationContext(Context context) {
		applicationContext = context;
	}

    static public boolean useAlbumArtist() {
            return useAlbumArtist;
    }

    static public boolean sortAlbumsByYear() {
            return sortAlbumsByYear;
    }

    static public boolean sortByTrackNumber() {
            return sortByTrackNumber;
    }

    static public boolean showArtistAlbumCount() {
            return showArtistAlbumCount;
    }

    static public boolean showAlbumTrackCount() {
            return showAlbumTrackCount;
    }

    static public void setUseAlbumArtist(boolean v) {
            useAlbumArtist=v;
    }

    static public void setSortByTrackNumber(boolean v) {
            sortByTrackNumber=v;
    }

    static public void setSortAlbumsByYear(boolean v) {
            sortAlbumsByYear=v;
    }

    static public void setShowArtistAlbumCount(boolean v) {
            showArtistAlbumCount=v;
    }

    static public void setShowAlbumTrackCount(boolean v) {
            showAlbumTrackCount=v;
    }

	/**
	 * Constructs a new MPD server controller without connection.
	 */
	public MPD() {
		this.playlist = new MPDPlaylist(this);
		this.mpdStatus = new MPDStatus();
		this.rootDirectory = Directory.makeRootDirectory(this);
	}

	/**
	 * Constructs a new MPD server controller.
	 * 
	 * @param server
	 *           server address or host name
	 * @param port
	 *           server port
	 * @throws MPDServerException
	 *            if an error occur while contacting server
	 * @throws UnknownHostException 
	 */
	public MPD(String server, int port) throws MPDServerException, UnknownHostException {
		this();
		connect(server, port);
	}
	
	/**
	 * Constructs a new MPD server controller.
	 * 
	 * @param server
	 *           server address or host name
	 * @param port
	 *           server port
	 * @throws MPDServerException
	 *            if an error occur while contacting server
	 */
	public MPD(InetAddress server, int port) throws MPDServerException {
		this();
		connect(server, port);
	}

	/**
	 * Retrieves <code>MPDConnection</code>.
	 * 
	 * @return <code>MPDConnection</code>.
	 */
	MPDConnection getMpdConnection() {
		return this.mpdConnection;
	}
	
	MPDConnection getMpdIdleConnection() {
		return this.mpdIdleConnection;
	}

    public List<String> waitForChanges() throws MPDServerException {
	if (null == mpdIdleConnection) {
	    throw new MPDServerException();
	}
	while (true) {
	    List<String> data = mpdIdleConnection
		    .sendAsyncCommand(MPDCommand.MPD_CMD_IDLE);
	    if (data.isEmpty()) {
		continue;
	    }
	    return data;
	}
    }

	public boolean isMpdConnectionNull() {
		return (this.mpdConnection == null);
	}

	/**
	 * Increases or decreases volume by <code>modifier</code> amount.
	 * 
	 * @param modifier
	 *           volume adjustment
	 * @throws MPDServerException
	 *            if an error occur while contacting server
	 */
	public void adjustVolume(int modifier) throws MPDServerException {
		if (!isConnected())
			throw new MPDServerException("MPD Connection is not established");

		// calculate final volume (clip value with [0, 100])
		int vol = getVolume() + modifier;
		vol = Math.max(MPDCommand.MIN_VOLUME, Math.min(MPDCommand.MAX_VOLUME, vol));

		mpdConnection.sendCommand(MPDCommand.MPD_CMD_SET_VOLUME, Integer.toString(vol));
	}

	/**
	 * Clears error message.
	 * 
	 * @throws MPDServerException
	 *            if an error occur while contacting server.
	 */
	public void clearError() throws MPDServerException {
		if (!isConnected())
			throw new MPDServerException("MPD Connection is not established");
		
		mpdConnection.sendCommand(MPDCommand.MPD_CMD_CLEARERROR);
	}

	/**
	 * Connects to a MPD server.
	 * 
	 * @param server
	 *           server address or host name
	 * @param port
	 *           server port
	 * @throws MPDServerException
	 *            if an error occur while contacting server
	 * @throws UnknownHostException 
	 */
	public final void connect(String server, int port) throws MPDServerException, UnknownHostException {
		InetAddress adress = InetAddress.getByName(server);
		connect(adress, port);
	}
	
	/**
	 * Connects to a MPD server.
	 * 
	 * @param server
	 *           server address or host name
	 * @param port
	 *           server port
	 */
	public final void connect(InetAddress server, int port) throws MPDServerException {
		this.mpdConnection = new MPDConnection(server, port);
		this.mpdIdleConnection = new MPDConnection(server, port, 1000);
	}

	/**
	 * Connects to a MPD server.
	 * 
	 * @param server
	 *           server address or host name and port (server:port)
	 * @throws MPDServerException
	 *            if an error occur while contacting server
	 * @throws UnknownHostException 
	 */
	public final void connect(String server) throws MPDServerException, UnknownHostException {
		int port = MPDCommand.DEFAULT_MPD_PORT;
		String host = null;
		if (server.indexOf(':') != -1) {
			host = server.substring(0, server.lastIndexOf(':'));
			port = Integer.parseInt(server.substring(server.lastIndexOf(':') + 1));
		} else {
			host = server;
		}
		connect(host, port);
	}

	/**
	 * Disconnects from server.
	 * 
	 * @throws MPDServerException
	 *            if an error occur while closing connection
	 */
	public void disconnect() throws MPDServerException {
		MPDServerException ex = null;
		if (mpdConnection.isConnected()) {
			try {
				mpdConnection.sendCommand(MPDCommand.MPD_CMD_CLOSE);
			} catch (MPDServerException e) {
				ex = e;
			}
		}
		if (mpdConnection.isConnected()) {
			try {
				mpdConnection.disconnect();
			} catch (MPDServerException e) {
				ex = (ex != null) ? ex : e;// Always keep first non null exception
			}
		}
		if (mpdIdleConnection.isConnected()) {
			try {
				mpdIdleConnection.disconnect();
			} catch (MPDServerException e) {
				ex = (ex != null) ? ex : e;// Always keep non null first exception
			}
		}

		if (ex != null) {
			throw ex;
		}
	}

	/**
	 * Similar to <code>search</code>,<code>find</code> looks for exact matches in the MPD database.
	 * 
	 * @param type
	 *           type of search. Should be one of the following constants: MPD_FIND_ARTIST, MPD_FIND_ALBUM
	 * @param string
	 *           case-insensitive locator string. Anything that exactly matches <code>string</code> will be returned in the results.
	 * @return a Collection of <code>Music</code>
	 * @throws MPDServerException
	 *            if an error occur while contacting server
	 * @see org.a0z.mpd.Music
	 */
	public List<Music> find(String type, String string) throws MPDServerException {
		return genericSearch(MPDCommand.MPD_CMD_FIND, type, string);
	}
    public List<Music> find(String[] args) throws MPDServerException {
        return genericSearch(MPDCommand.MPD_CMD_FIND, args, true);
    }

	// Returns a pattern where all punctuation characters are escaped. 

	private List<Music> genericSearch(String searchCommand, String type, String strToFind) throws MPDServerException {
		if (!isConnected())
			throw new MPDServerException("MPD Connection is not established");
		
		List<String> response = mpdConnection.sendCommand(searchCommand, type, strToFind);
		return Music.getMusicFromList(response, true);
	}

    private List<Music> genericSearch(String searchCommand, String args[], boolean sort) throws MPDServerException {
        if (!isConnected())
        	throw new MPDServerException("MPD Connection is not established");

		return Music.getMusicFromList(mpdConnection.sendCommand(searchCommand, args), sort);
    }

	/**
	 * Retrieves a database directory listing of the base of the database directory path.
	 * 
	 * @return a <code>Collection</code> of <code>Music</code> and <code>Directory</code> representing directory entries.
	 * @throws MPDServerException
	 *            if an error occur while contacting server.
	 * @see Music
	 * @see Directory
	 */
	public List<FilesystemTreeEntry> getDir() throws MPDServerException {
		return getDir(null);
	}

	/**
	 * Retrieves a database directory listing of <code>path</code> directory.
	 * 
	 * @param path Directory to be listed.
	 * @return a <code>Collection</code> of <code>Music</code> and <code>Directory</code> representing directory entries.
	 * @throws MPDServerException
	 *            if an error occur while contacting server.
	 * @see Music
	 * @see Directory
	 */
	public List<FilesystemTreeEntry> getDir(String path) throws MPDServerException {
		if(!isConnected())
			throw new MPDServerException("MPD Connection is not established");
		
		List<String> resonse = mpdConnection.sendCommand(MPDCommand.MPD_CMD_LSDIR, path);
		
		LinkedList<String> lineCache = new LinkedList<String>();
		LinkedList<FilesystemTreeEntry> result = new LinkedList<FilesystemTreeEntry>();
		for (String line : resonse) {
			// file-elements are the only ones using fileCache, therefore if something new begins and the cache contains data, its music
			if ((line.startsWith("file: ") || line.startsWith("directory: ") || line.startsWith("playlist: ")) && lineCache.size() > 0) {
				result.add(new Music(lineCache));
				lineCache.clear();
			}
			
			if (line.startsWith("playlist: ")) {
				line = line.substring("playlist: ".length());
				result.add(new PlaylistFile(line));
			} else if (line.startsWith("directory: ")) {
				line = line.substring("directory: ".length());
				result.add(rootDirectory.makeDirectory(line));
			} else if (line.startsWith("file: ")) {
				lineCache.add(line);
			}

		}
		if (lineCache.size() > 0) {
			result.add(new Music(lineCache));
		}

		return result;
	}

	/**
	 * Returns MPD server version.
	 * 
	 * @return MPD Server version.
	 */
	public String getMpdVersion() throws MPDServerException {
		if(!isConnected())
			throw new MPDServerException("MPD Connection is not established");
		
		int[] version = mpdConnection.getMpdVersion();
				
		StringBuffer sb = new StringBuffer();
		for (int i = 0; i < version.length; i++) {
			sb.append(version[i]);
			if (i < (version.length - 1))
				sb.append(".");
		}
		return sb.toString();
	}

	/**
	 * Retrieves <code>playlist</code>.
	 * 
	 * @return playlist.
	 */
	public MPDPlaylist getPlaylist() {
		return this.playlist;
	}

	/**
	 * Retrieves statistics for the connected server.
	 * 
	 * @return statistics for the connected server.
	 * @throws MPDServerException
	 *            if an error occur while contacting server.
	 */
	public MPDStatistics getStatistics() throws MPDServerException {
		List<String> response = mpdConnection.sendCommand(MPDCommand.MPD_CMD_STATISTICS);
		return new MPDStatistics(response);
	}

	/**
	 * Retrieves status of the connected server.
	 * 
	 * @return status of the connected server.
	 * @throws MPDServerException
	 *            if an error occur while contacting server.
	 */
	public MPDStatus getStatus() throws MPDServerException {
		if(!isConnected())
			throw new MPDServerException("MPD Connection is not established");
		
		List<String> response = mpdConnection.sendCommand(MPDCommand.MPD_CMD_STATUS);
		mpdStatus.updateStatus(response);
		return mpdStatus;
	}

	/**
	 * Retrieves current volume.
	 * 
	 * @return current volume.
	 * @throws MPDServerException
	 *            if an error occur while contacting server.
	 */
	public int getVolume() throws MPDServerException {
		return this.getStatus().getVolume();
	}

	/**
	 * Returns true when connected and false when not connected.
	 * 
	 * @return true when connected and false when not connected
	 */
	public boolean isConnected() {
		if (mpdConnection == null)
			return false;
		return mpdConnection.isConnected() && mpdIdleConnection.isConnected();
	}


	/**
	 * List all albums from database.
	 * 
	 * @return <code>Collection</code> with all album names from database.
	 * @throws MPDServerException
	 *            if an error occur while contacting server.
	 */
	public List<String> listAlbums() throws MPDServerException {
		return listAlbums(null, false, false);
	}

	/**
	 * List all albums from database.
	 * 
	 * @param sortInsensitive
	 * 			 do an insensitive sort on the returned list
	 * @return <code>Collection</code> with all album names from database.
	 * @throws MPDServerException
	 *            if an error occur while contacting server.
	 */
	public List<String> listAlbums(boolean sortInsensitive) throws MPDServerException {
		return listAlbums(null, sortInsensitive, false);
	}

	/**
	 * List all albums from a given artist, including an entry for songs with no album tag.
	 * 
	 * @param artist
	 *           artist to list albums
	 * @param sortInsensitive
	 * 			 do an insensitive sort on the returned list
	 * @return <code>Collection</code> with all album names from database.
	 * @throws MPDServerException
	 *            if an error occur while contacting server.
	 */
	public List<String> listAlbums(String artist, boolean sortInsensitive) throws MPDServerException {
		return listAlbums(artist, sortInsensitive, true);
	}

	/**
	 * List all albums from a given artist.
	 * 
	 * @param artist
	 *           artist to list albums
	 * @param sortInsensitive
	 * 			 do an insensitive sort on the returned list
	 * @param includeUnknownAlbum
	 * 			 include an entry for songs with no album tag
	 * @return <code>Collection</code> with all album names from the given artist present in database.
	 * @throws MPDServerException
	 *            if an error occur while contacting server.
	 */
	public List<String> listAlbums(String artist, boolean sortInsensitive, boolean includeUnknownAlbum) throws MPDServerException {
		if(!isConnected())
			throw new MPDServerException("MPD Connection is not established");
		
		boolean foundSongWithoutAlbum = false;

		List<String> response = mpdConnection.sendCommand(MPDCommand.MPD_CMD_LIST_TAG, MPDCommand.MPD_TAG_ALBUM, artist);
		ArrayList<String> result = new ArrayList<String>();
		for (String line : response) {
			String name = line.substring("Album: ".length());
			if (name.length() > 0) {
				result.add(name);
			}else{
				foundSongWithoutAlbum = true;
			}
		}

		if (sortInsensitive)
			Collections.sort(result, String.CASE_INSENSITIVE_ORDER);
		else
			Collections.sort(result);
		
		// add a single blank entry to host all songs without an album set
		if((includeUnknownAlbum == true) && (foundSongWithoutAlbum == true)) {
			result.add("");
		}

		return result;
	}

	private Long[] getAlbumDetails(String artist, String album, boolean useAlbumArtistTag) throws MPDServerException {
		if (!isConnected()) {
			throw new MPDServerException("MPD Connection is not established");
		}
		Long[] result = new Long[3];
		result[0] = 0l;
		result[1] = 0l;
		result[2] = 0l;
		if (MPD.showAlbumTrackCount()) {
			String[] args = new String[4];
			args[0] = useAlbumArtistTag ? MPDCommand.MPD_TAG_ALBUM_ARTIST : MPDCommand.MPD_TAG_ARTIST;
			args[1] = artist;
			args[2] = MPDCommand.MPD_TAG_ALBUM;
			args[3] = album;
			List<String> list = mpdConnection.sendCommand("count", args);
			for (String line : list) {
				if (line.startsWith("songs: ")) {
					result[0] = Long.parseLong(line.substring("songs: ".length()));
				} else if (line.startsWith("playtime: ")) {
					result[1] = Long.parseLong(line.substring("playtime: ".length()));
				}
			}
		}
		if (MPD.sortAlbumsByYear()) {
			String[] args = new String[6];
			args[0] = useAlbumArtistTag ? MPDCommand.MPD_TAG_ALBUM_ARTIST : MPDCommand.MPD_TAG_ARTIST;
			args[1] = artist;
			args[2] = MPDCommand.MPD_TAG_ALBUM;
			args[3] = album;
			args[4] = "track";
			args[5] = "1";
			List<Music> songs = find(args);
			if (null==songs || songs.isEmpty()) {
				args[5] = "01";
				songs = find(args);
			}
			if (null==songs || songs.isEmpty()) {
				args[5] = "1";
				songs = search(args);
			}
			if (null!=songs && !songs.isEmpty()) {
				result[2]=songs.get(0).getDate();
			}
		}
		return result;
	}

	public int getAlbumCount(Artist artist, boolean useAlbumArtistTag) throws MPDServerException {
		return listAlbums(artist.getName(), useAlbumArtistTag).size();
	}

	public int getAlbumCount(String artist, boolean useAlbumArtistTag) throws MPDServerException {
		if (mpdConnection == null) {
			throw new MPDServerException("MPD Connection is not established");
		}
		return listAlbums(artist, useAlbumArtistTag).size();
	}

	/**
	 * Recursively retrieves all songs and directories.
	 * 
	 * @param dir
	 *           directory to list.
	 * @throws MPDServerException
	 *            if an error occur while contacting server.
	 * @return <code>FileStorage</code> with all songs and directories.
	 */
	/*public Directory listAllFiles(String dir) throws MPDServerException {
		if(!isConnected())
			throw new MPDServerException("MPD Connection is not established");
		
		List<String> list = mpdConnection.sendCommand(MPD_CMD_LISTALL, dir);
		
		for (String line : list) {
			if (line.startsWith("directory: ")) {
				rootDirectory.makeDirectory(line.substring("directory: ".length()));
			} else if (line.startsWith("file: ")) {
				rootDirectory.addFile(new Music(line.substring("file: ".length())));
			}
		}
		return rootDirectory;
	}*/
	
	/**
	 * List all genre names from database.
	 * 
	 * @return artist names from database.
	 * 
	 * @throws MPDServerException if an error occur while contacting server.
	 */
	public List<String> listGenres() throws MPDServerException {
		return listGenres(true);
	}

	/**
	 * List all genre names from database.
	 * 
	 * @param sortInsensitive
	 *            boolean for insensitive sort when true
	 * @return artist names from database.
	 * @throws MPDServerException
	 *             if an error occur while contacting server.
	 */
	public List<String> listGenres(boolean sortInsensitive) throws MPDServerException {
		if (!isConnected())
			throw new MPDServerException("MPD Connection is not established");

		List<String> response = mpdConnection.sendCommand(MPD_CMD_LIST_TAG, MPD_TAG_GENRE);

		ArrayList<String> result = new ArrayList<String>();
		for (String s : response) {
			String name = s.substring("Genre: ".length());
			if (name.length() > 0)
				result.add(name);
		}
		if (sortInsensitive)
			Collections.sort(result, String.CASE_INSENSITIVE_ORDER);
		else
			Collections.sort(result);

		return result;
	}

	/**
	 * List all artist names from database.
	 * 
	 * @return artist names from database.
	 * @throws MPDServerException
	 *            if an error occur while contacting server.
	 */
	public List<String> listArtists() throws MPDServerException {
		return listArtists(true);
	}
	/**
	 * List all artist names from database.
	 * 
	 * @param sortInsensitive
	 *           boolean for insensitive sort when true
	 * @return artist names from database.
	 * @throws MPDServerException
	 *            if an error occur while contacting server.
	 */
	public List<String> listArtists(boolean sortInsensitive) throws MPDServerException {
		if(!isConnected())
			throw new MPDServerException("MPD Connection is not established");
		
		List<String> response = mpdConnection.sendCommand(MPDCommand.MPD_CMD_LIST_TAG, MPDCommand.MPD_TAG_ARTIST);
		
		ArrayList<String> result = new ArrayList<String>();
		for (String s : response) {
			String name = s.substring("Artist: ".length());
			if (name.length() > 0)
				result.add(name);
		}
		if (sortInsensitive)
			Collections.sort(result, String.CASE_INSENSITIVE_ORDER);
		else
			Collections.sort(result);
		
		return result;
	}
	
	/**
	 * List all artist names from database.
	 * 
	 * @return artist names from database.
	 * @throws MPDServerException
	 *             if an error occur while contacting server.
	 */
	public List<String> listArtists(String genre) throws MPDServerException {
		return listArtists(genre, true);
	}

	/**
	 * List all artist names from database.
	 * 
	 * @param sortInsensitive
	 *            boolean for insensitive sort when true
	 * @return artist names from database.
	 * @throws MPDServerException
	 *             if an error occur while contacting server.
	 */
	public List<String> listArtists(String genre, boolean sortInsensitive) throws MPDServerException {
		if (!isConnected())
			throw new MPDServerException("MPD Connection is not established");

		List<String> response = mpdConnection.sendCommand(MPD_CMD_LIST_TAG, MPD_TAG_ARTIST, MPD_TAG_GENRE, genre);

		ArrayList<String> result = new ArrayList<String>();
		for (String s : response) {
			String name = s.substring("Artist: ".length());
			if (name.length() > 0)
				result.add(name);
		}
		if (sortInsensitive)
			Collections.sort(result, String.CASE_INSENSITIVE_ORDER);
		else
			Collections.sort(result);

		return result;
	}

	/**
	 * List all album artist names from database.
	 * 
	 * @return album artist names from database.
	 * @throws MPDServerException
	 *            if an error occur while contacting server.
	 */
	public List<String> listAlbumArtists() throws MPDServerException {
		if(!isConnected())
			throw new MPDServerException("MPD Connection is not established");

		List<String> response = mpdConnection.sendCommand(MPDCommand.MPD_CMD_LIST_TAG, MPDCommand.MPD_TAG_ALBUM_ARTIST);
		
		ArrayList<String> result = new ArrayList<String>();
		for (String s : response) {
			String name = s.substring("albumartist: ".length());
			if (name.length() > 0)
				result.add(name);
		}
		
		Collections.sort(result);
		
		return result;
	}

	/**
	 * List all album artist names from database.
	 * 
	 * @return album artist names from database.
	 * @throws MPDServerException
	 *             if an error occur while contacting server.
	 */
	public List<String> listAlbumArtists(Genre genre) throws MPDServerException {
		if (!isConnected())
			throw new MPDServerException("MPD Connection is not established");

		List<String> response = mpdConnection.sendCommand(MPD_CMD_LIST_TAG, MPD_TAG_ALBUM_ARTIST, MPD_TAG_GENRE,
				genre.getName());

		ArrayList<String> result = new ArrayList<String>();
		for (String s : response) {
			String name = s.substring("albumartist: ".length());
			if (name.length() > 0)
				result.add(name);
		}

		Collections.sort(result);

		return result;
	}

	/**
	 * Jumps to next playlist track.
	 * 
	 * @throws MPDServerException
	 *            if an error occur while contacting server.
	 */
	public void next() throws MPDServerException {
		if (!isConnected())
			throw new MPDServerException("MPD Connection is not established");
		
		mpdConnection.sendCommand(MPDCommand.MPD_CMD_NEXT);
	}

	/**
	 * Authenticate using password.
	 * 
	 * @param password
	 *           password.
	 * @throws MPDServerException
	 *            if an error occur while contacting server.
	 */
	public void password(String password) throws MPDServerException {
		if (!isConnected())
			throw new MPDServerException("MPD Connection is not established");
		
		mpdConnection.sendCommand(MPDCommand.MPD_CMD_PASSWORD, password);
		mpdIdleConnection.sendCommand(MPDCommand.MPD_CMD_PASSWORD, password);
	}

	/**
	 * Pauses/Resumes music playing.
	 * 
	 * @throws MPDServerException
	 *            if an error occur while contacting server.
	 */
	public void pause() throws MPDServerException {
		if (!isConnected())
			throw new MPDServerException("MPD Connection is not established");
		
		mpdConnection.sendCommand(MPDCommand.MPD_CMD_PAUSE);
	}

	/**
	 * Starts playing music.
	 * 
	 * @throws MPDServerException
	 *            if an error occur while contacting server.
	 */
	public void play() throws MPDServerException {
		if (!isConnected())
			throw new MPDServerException("MPD Connection is not established");
		
		mpdConnection.sendCommand(MPDCommand.MPD_CMD_PLAY);
	}

	/**
	 * Plays previous playlist music.
	 * 
	 * @throws MPDServerException
	 *            if an error occur while contacting server..
	 */
	public void previous() throws MPDServerException {
		if (!isConnected())
			throw new MPDServerException("MPD Connection is not established");
		
		mpdConnection.sendCommand(MPDCommand.MPD_CMD_PREV);
	}

	/**
	 * Tells server to refresh database.
	 * 
	 * @throws MPDServerException
	 *            if an error occur while contacting server.
	 */
	public void refreshDatabase() throws MPDServerException {
		if (!isConnected())
			throw new MPDServerException("MPD Connection is not established");
		
		mpdConnection.sendCommand(MPDCommand.MPD_CMD_REFRESH);
	}

	/**
	 * Similar to <code>find</code>,<code>search</code> looks for partial matches in the MPD database.
	 * 
	 * @param type
	 *           type of search. Should be one of the following constants: MPD_SEARCH_ARTIST, MPD_SEARCH_TITLE, MPD_SEARCH_ALBUM,
	 *           MPD_SEARCG_FILENAME
	 * @param string
	 *           case-insensitive locator string. Anything that contains <code>string</code> will be returned in the results.
	 * @return a Collection of <code>Music</code>.
	 * @throws MPDServerException
	 *            if an error occur while contacting server.
	 * @see org.a0z.mpd.Music
	 */
	public Collection<Music> search(String type, String string) throws MPDServerException {
		return genericSearch(MPDCommand.MPD_CMD_SEARCH, type, string);
	}

    public List<Music> search(String[] args) throws MPDServerException {
        return genericSearch(MPDCommand.MPD_CMD_SEARCH, args, true);
    }

	/**
	 * Seeks music to the position.
	 * 
	 * @param songId
	 *           music id in playlist.
	 * @param position
	 *           song position in seconds.
	 * @throws MPDServerException
	 *            if an error occur while contacting server.
	 */
	public void seekById(int songId, long position) throws MPDServerException {
		if (!isConnected())
			throw new MPDServerException("MPD Connection is not established");
		
		mpdConnection.sendCommand(MPDCommand.MPD_CMD_SEEK_ID, Integer.toString(songId), Long.toString(position));
	}
	
	/**
	 * Seeks music to the position.
	 * 
	 * @param index
	 *           music position in playlist.
	 * @param position
	 *           song position in seconds.
	 * @throws MPDServerException
	 *            if an error occur while contacting server.
	 */
	public void seekByIndex(int index, long position) throws MPDServerException {
		if (!isConnected())
			throw new MPDServerException("MPD Connection is not established");
		
		mpdConnection.sendCommand(MPDCommand.MPD_CMD_SEEK, Integer.toString(index), Long.toString(position));
	}

	/**
	 * Seeks current music to the position.
	 * 
	 * @param position
	 *           song position in seconds
	 * @throws MPDServerException
	 *            if an error occur while contacting server.
	 */
	public void seek(long position) throws MPDServerException {
		seekById(this.getStatus().getSongId(), position);
	}

	/**
	 * Enabled or disable random.
	 * 
	 * @param random
	 *           if true random will be enabled, if false random will be disabled.
	 * @throws MPDServerException
	 *            if an error occur while contacting server.
	 */
	public void setRandom(boolean random) throws MPDServerException {
		if (!isConnected())
			throw new MPDServerException("MPD Connection is not established");
		
		mpdConnection.sendCommand(MPDCommand.MPD_CMD_RANDOM, random ? "1" : "0");
	}

	/**
	 * Enabled or disable repeating.
	 * 
	 * @param repeat
	 *           if true repeating will be enabled, if false repeating will be disabled.
	 * @throws MPDServerException
	 *            if an error occur while contacting server.
	 */
	public void setRepeat(boolean repeat) throws MPDServerException {
		if (!isConnected())
			throw new MPDServerException("MPD Connection is not established");
		
		mpdConnection.sendCommand(MPDCommand.MPD_CMD_REPEAT, repeat ? "1" : "0");
	}

	/**
	 * Enabled or disable single mode.
	 * 
	 * @param single
	 *            if true single mode will be enabled, if false single mode will be disabled.
	 * @throws MPDServerException
	 *             if an error occur while contacting server.
	 */
	public void setSingle(boolean single) throws MPDServerException {
		if (!isConnected())
			throw new MPDServerException("MPD Connection is not established");

		mpdConnection.sendCommand(MPDCommand.MPD_CMD_SINGLE, single ? "1" : "0");
	}

	/**
	 * Enabled or disable consuming.
	 * 
	 * @param consume
	 *            if true song consuming will be enabled, if false song consuming will be disabled.
	 * @throws MPDServerException
	 *             if an error occur while contacting server.
	 */
	public void setConsume(boolean consume) throws MPDServerException {
		if (!isConnected())
			throw new MPDServerException("MPD Connection is not established");

		mpdConnection.sendCommand(MPDCommand.MPD_CMD_CONSUME, consume ? "1" : "0");
	}

	/**
	 * Sets volume to <code>volume</code>.
	 * 
	 * @param volume
	 *           new volume value, must be in 0-100 range.
	 * @throws MPDServerException
	 *            if an error occur while contacting server.
	 */
	public void setVolume(int volume) throws MPDServerException {
		if (!isConnected())
			throw new MPDServerException("MPD Connection is not established");
		
		int vol = Math.max(MPDCommand.MIN_VOLUME, Math.min(MPDCommand.MAX_VOLUME, volume));
		mpdConnection.sendCommand(MPDCommand.MPD_CMD_SET_VOLUME, Integer.toString(vol));
	}

	/**
	 * Kills server.
	 * 
	 * @throws MPDServerException
	 *            if an error occur while contacting server.
	 */
	public void shutdown() throws MPDServerException {
		if (!isConnected())
			throw new MPDServerException("MPD Connection is not established");
		
		mpdConnection.sendCommand(MPDCommand.MPD_CMD_KILL);
	}

	/**
	 * Jumps to track <code>position</code> from playlist.
	 * 
	 * @param position
	 *           track number.
	 * @throws MPDServerException
	 *            if an error occur while contacting server.
	 * @see #skipToId(int)
	 */
	public void skipToPositon(int position) throws MPDServerException {
		if (!isConnected())
			throw new MPDServerException("MPD Connection is not established");
		
		mpdConnection.sendCommand(MPDCommand.MPD_CMD_PLAY, Integer.toString(position));
	}

	/**
	 * Skip to song with specified <code>id</code>.
	 * 
	 * @param id
	 *           song id.
	 * @throws MPDServerException
	 *            if an error occur while contacting server.
	 */
	public void skipToId(int id) throws MPDServerException {
		if (!isConnected())
			throw new MPDServerException("MPD Connection is not established");
		
		mpdConnection.sendCommand(MPDCommand.MPD_CMD_PLAY_ID, Integer.toString(id));
	}

	/**
	 * Stops music playing.
	 * 
	 * @throws MPDServerException
	 *            if an error occur while contacting server.
	 */
	public void stop() throws MPDServerException {
		if (!isConnected())
			throw new MPDServerException("MPD Connection is not established");
		
		mpdConnection.sendCommand(MPDCommand.MPD_CMD_STOP);
	}

	/**
	 * Retrieves root directory.
	 * 
	 * @return root directory.
	 */
	public Directory getRootDirectory() {
		return rootDirectory;
	}

	/**
	 * Sets cross-fade.
	 * 
	 * @param time
	 *           cross-fade time in seconds. 0 to disable cross-fade.
	 * @throws MPDServerException
	 *            if an error occur while contacting server.
	 */
	public void setCrossfade(int time) throws MPDServerException {
		if (!isConnected())
			throw new MPDServerException("MPD Connection is not established");
		
		mpdConnection.sendCommand(MPDCommand.MPD_CMD_CROSSFADE, Integer.toString(Math.max(0, time)));
	}

	/**
     * Returns the available outputs
     * 
     * @return List of available outputs
     */
	public List<MPDOutput> getOutputs() throws MPDServerException {
		if (!isConnected())
			throw new MPDServerException("MPD Connection is not established");
		
		List<MPDOutput> result = new LinkedList<MPDOutput>();
		List<String> response = mpdConnection.sendCommand(MPDCommand.MPD_CMD_OUTPUTS);
		
		LinkedList<String> lineCache = new LinkedList<String>();
		for (String line : response) {
			if (line.startsWith("outputid: ")) {
				if (lineCache.size() != 0) {
					result.add(new MPDOutput(lineCache));
					lineCache.clear();
				}
			}
			lineCache.add(line);
		}

		if (lineCache.size() != 0) {
			result.add(new MPDOutput(lineCache));
		}

		return result;
	}

	/**
	 * Returns a list of all available playlists
	 */
	public List<Item> getPlaylists() throws MPDServerException {
		return getPlaylists(false);
	}

	/**
	 * Returns a list of all available playlists
	 * 
	 * @param sort whether the return list should be sorted
	 */
	public List<Item> getPlaylists(boolean sort) throws MPDServerException {
		if (!isConnected())
			throw new MPDServerException("MPD Connection is not established");
		
		List<Item> result = new ArrayList<Item>();
		List<String> response = mpdConnection.sendCommand(MPDCommand.MPD_CMD_LISTPLAYLISTS);
		for(String line : response) {
			if(line.startsWith("playlist"))
				result.add(new Playlist(line.substring("playlist: ".length())));
		}
		if (sort)
			Collections.sort(result);
		
		return result;
	}

	public void enableOutput(int id) throws MPDServerException {
		if (!isConnected())
			throw new MPDServerException("MPD Connection is not established");
		
		mpdConnection.sendCommand(MPDCommand.MPD_CMD_OUTPUTENABLE, Integer.toString(id));
	}

	public void disableOutput(int id) throws MPDServerException {
		if (!isConnected())
			throw new MPDServerException("MPD Connection is not established");
		
		mpdConnection.sendCommand(MPDCommand.MPD_CMD_OUTPUTDISABLE, Integer.toString(id));
	}

	public List<Music> getSongs(Artist artist, Album album) throws MPDServerException {
		boolean haveArtist = (null != artist);
		boolean haveAlbum = (null != album) && !(album instanceof UnknownAlbum);
        String[] search = null;

		int pos=0;
        if (haveAlbum || haveArtist) {
        	search=new String[haveAlbum && haveArtist ? 4 : 2];
        	if (haveArtist) {
        		search[pos++]=MPD.useAlbumArtist() ? MPDCommand.MPD_TAG_ALBUM_ARTIST : MPDCommand.MPD_FIND_ARTIST;
        		search[pos++]=artist.getName();
        	}
        	if (haveAlbum) {
        		search[pos++]=MPDCommand.MPD_FIND_ALBUM;
        		search[pos++]=album.getName();
        	}
        }
        List<Music> songs=find(search);
		if(album instanceof UnknownAlbum) {
			// filter out any songs with which have the album tag set
			Iterator<Music> iter = songs.iterator();
			while (iter.hasNext()) {
				if (iter.next().getAlbum() != null) iter.remove();
			}
		}
        if (null!=songs) {
        	 Collections.sort(songs);
        }
        return songs;
	}

	public List<Album> getAlbums(Artist artist) throws MPDServerException {
		List<String> albumNames = null;
		List<Album> albums = null;

		if(artist != null) {
			albumNames = listAlbums(artist.getName(), useAlbumArtist);
		}else{
			albumNames = listAlbums(useAlbumArtist);
		}

		if (null!=albumNames && !albumNames.isEmpty()) {
			albums=new ArrayList<Album>();
			for (String album : albumNames) {
				if(album == "") {
					// add a blank entry to host all songs without an album set
					albums.add(new UnknownAlbum());
				}else{
					long songCount = 0;
					long duration = 0;
					long year = 0;
					if (null!=artist && (MPD.showAlbumTrackCount() || MPD.sortAlbumsByYear())) {
						try {
							Long[] albumDetails = getAlbumDetails(artist.getName(), album, MPD.useAlbumArtist());
							if (null!=albumDetails && 3==albumDetails.length) {
								songCount=albumDetails[0];
								duration=albumDetails[1];
								year=albumDetails[2];
							}
						} catch (MPDServerException e) {
						}
					}
					albums.add(new Album(album, songCount, duration, year));
				}
			}
		}
		if (null!=albums) {
       	 	Collections.sort(albums);
		}
		return albums;
	}

	public List<Genre> getGenres() throws MPDServerException {
		List<String> genreNames = listGenres();
		List<Genre> genres = null;

		if (null != genreNames && !genreNames.isEmpty()) {
			genres = new ArrayList<Genre>();
			for (String genre : genreNames) {
				genres.add(new Genre(genre));
			}
		}
		if (null != genres) {
			Collections.sort(genres);
		}
		return genres;
	}

	public List<Artist> getArtists() throws MPDServerException {
		List<String> artistNames=MPD.useAlbumArtist() ? listAlbumArtists() : listArtists(true);
		List<Artist> artists = null;

		if (null!=artistNames && !artistNames.isEmpty()) {
			artists=new ArrayList<Artist>();
			for (String artist : artistNames) {
				artists.add(new Artist(artist, MPD.showArtistAlbumCount() ? getAlbumCount(artist, useAlbumArtist) : 0));
			}
		}
		if (null!=artists) {
       	 	Collections.sort(artists);
		}
		return artists;
	}

	public List<Artist> getArtists(Genre genre) throws MPDServerException {
		List<String> artistNames = MPD.useAlbumArtist() ? listAlbumArtists(genre) : listArtists(genre.getName(), true);
		List<Artist> artists = null;

		if (null != artistNames && !artistNames.isEmpty()) {
			artists = new ArrayList<Artist>();
			for (String artist : artistNames) {
				artists.add(new Artist(artist, MPD.showArtistAlbumCount() ? getAlbumCount(artist, useAlbumArtist) : 0));
			}
		}
		if (null != artists) {
			Collections.sort(artists);
		}
		return artists;
	}

	public List<Music> getPlaylistSongs(String playlistName) throws MPDServerException {
		String args[]=new String[1];
		args[0]=playlistName;
		List<Music> music=genericSearch(MPDCommand.MPD_CMD_PLAYLIST_INFO, args, false);
		
		for (int i=0; i<music.size(); ++i) {
			music.get(i).setSongId(i);
		}

		return music;
	}

	public void movePlaylistSong(String playlistName, int from, int to) throws MPDServerException {
		getMpdConnection().sendCommand(MPDCommand.MPD_CMD_PLAYLIST_MOVE, playlistName, Integer.toString(from), Integer.toString(to));
	}

	public void removeFromPlaylist(String playlistName, Integer pos) throws MPDServerException {
		getMpdConnection().sendCommand(MPDCommand.MPD_CMD_PLAYLIST_DEL, playlistName, Integer.toString(pos));
	}
	
	public void addToPlaylist(String playlistName, Collection<Music> c) throws MPDServerException {
		if (null==c || c.size()<1) {
			return;
		}
		for (Music m : c) {
			getMpdConnection().queueCommand(MPDCommand.MPD_CMD_PLAYLIST_ADD, playlistName, m.getFullpath());
		}
		getMpdConnection().sendCommandQueue();
	}

	public void addToPlaylist(String playlistName, FilesystemTreeEntry entry) throws MPDServerException {
		getMpdConnection().sendCommand(MPDCommand.MPD_CMD_PLAYLIST_ADD, playlistName, entry.getFullpath());
	}
}<|MERGE_RESOLUTION|>--- conflicted
+++ resolved
@@ -20,71 +20,6 @@
  * @version $Id: MPD.java 2716 2004-11-20 17:37:20Z galmeida $
  */
 public class MPD {
-<<<<<<< HEAD
-	public static final int MIN_VOLUME = 0;
-	public static final int MAX_VOLUME = 100;
-
-	private static final String MPD_CMD_CLEARERROR = "clearerror";
-	private static final String MPD_CMD_CLOSE = "close";
-	private static final String MPD_CMD_CROSSFADE = "crossfade";
-	private static final String MPD_CMD_FIND = "find";
-	private static final String MPD_CMD_KILL = "kill";
-	private static final String MPD_CMD_LIST_TAG = "list";
-	@SuppressWarnings("unused")
-	private static final String MPD_CMD_LISTALL = "listall";
-	private static final String MPD_CMD_LISTPLAYLISTS = "listplaylists";
-	private static final String MPD_CMD_LSDIR = "lsinfo";
-	private static final String MPD_CMD_NEXT = "next";
-	private static final String MPD_CMD_PAUSE = "pause";
-	private static final String MPD_CMD_PASSWORD = "password";
-	private static final String MPD_CMD_PLAY = "play";
-	private static final String MPD_CMD_PLAY_ID = "playid";
-	private static final String MPD_CMD_PREV = "previous";
-	private static final String MPD_CMD_REFRESH = "update";
-	private static final String MPD_CMD_REPEAT = "repeat";
-	private static final String MPD_CMD_CONSUME = "consume";
-	private static final String MPD_CMD_SINGLE = "single";
-	private static final String MPD_CMD_RANDOM = "random";
-	private static final String MPD_CMD_SEARCH = "search";
-	private static final String MPD_CMD_SEEK = "seek";
-	private static final String MPD_CMD_SEEK_ID = "seekid";
-	private static final String MPD_CMD_STATISTICS = "stats";
-	private static final String MPD_CMD_STATUS = "status";
-	private static final String MPD_CMD_STOP = "stop";
-	private static final String MPD_CMD_SET_VOLUME = "setvol";
-	private static final String MPD_CMD_OUTPUTS = "outputs";
-	private static final String MPD_CMD_OUTPUTENABLE = "enableoutput";
-	private static final String MPD_CMD_OUTPUTDISABLE = "disableoutput";
-	private static final String MPD_CMD_PLAYLIST_INFO = "listplaylistinfo";
-	private static final String MPD_CMD_PLAYLIST_ADD = "playlistadd";
-	private static final String MPD_CMD_PLAYLIST_MOVE = "playlistmove";
-	private static final String MPD_CMD_PLAYLIST_DEL = "playlistdelete";
-	
-	// deprecated commands
-	@SuppressWarnings("unused")
-	private static final String MPD_CMD_VOLUME = "volume";
-
-	/**
-	 * MPD default TCP port.
-	 */
-	public static final int DEFAULT_MPD_PORT = 6600;
-
-	public static final String MPD_FIND_ALBUM = "album";
-	public static final String MPD_FIND_ARTIST = "artist";
-
-	public static final String MPD_SEARCH_GENRE = "genre";
-	public static final String MPD_SEARCH_ALBUM = "album";
-	public static final String MPD_SEARCH_ARTIST = "artist";
-	public static final String MPD_SEARCH_FILENAME = "filename";
-	public static final String MPD_SEARCH_TITLE = "title";
-
-	public static final String MPD_TAG_GENRE = "genre";
-	public static final String MPD_TAG_ALBUM = "album";
-	public static final String MPD_TAG_ARTIST = "artist";
-	public static final String MPD_TAG_ALBUM_ARTIST = "albumartist";
-=======
->>>>>>> 5dbe04ab
-	
 	
 	private MPDConnection mpdConnection;
 	private MPDConnection mpdIdleConnection;
@@ -697,7 +632,7 @@
 		if (!isConnected())
 			throw new MPDServerException("MPD Connection is not established");
 
-		List<String> response = mpdConnection.sendCommand(MPD_CMD_LIST_TAG, MPD_TAG_GENRE);
+		List<String> response = mpdConnection.sendCommand(MPDCommand.MPD_CMD_LIST_TAG, MPDCommand.MPD_TAG_GENRE);
 
 		ArrayList<String> result = new ArrayList<String>();
 		for (String s : response) {
@@ -776,7 +711,7 @@
 		if (!isConnected())
 			throw new MPDServerException("MPD Connection is not established");
 
-		List<String> response = mpdConnection.sendCommand(MPD_CMD_LIST_TAG, MPD_TAG_ARTIST, MPD_TAG_GENRE, genre);
+		List<String> response = mpdConnection.sendCommand(MPDCommand.MPD_CMD_LIST_TAG, MPDCommand.MPD_TAG_ARTIST, MPDCommand.MPD_TAG_GENRE, genre);
 
 		ArrayList<String> result = new ArrayList<String>();
 		for (String s : response) {
@@ -828,7 +763,7 @@
 		if (!isConnected())
 			throw new MPDServerException("MPD Connection is not established");
 
-		List<String> response = mpdConnection.sendCommand(MPD_CMD_LIST_TAG, MPD_TAG_ALBUM_ARTIST, MPD_TAG_GENRE,
+		List<String> response = mpdConnection.sendCommand(MPDCommand.MPD_CMD_LIST_TAG, MPDCommand.MPD_TAG_ALBUM_ARTIST, MPDCommand.MPD_TAG_GENRE,
 				genre.getName());
 
 		ArrayList<String> result = new ArrayList<String>();
